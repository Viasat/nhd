import logging
import os
import datetime
import random
import string
from nhd.NHDCommon import NHDCommon
from enum import Enum
from colorlog import ColoredFormatter
from kubernetes import client, config, watch
from kubernetes.client.rest import ApiException
from nhd.Node import Node
from typing import Dict, List, Set, Tuple
import magicattr


class K8SEventType(Enum):
    EVENT_TYPE_NORMAL = 0
    EVENT_TYPE_WARNING = 1


class K8SMgr:
    """
    Helper class to communicate with Kubernetes API server.
    Assumes NHD is either running in a pod with proper permissions, or
    there is a KUBECONFIG file with cluster information.
    """
    __instance = None

    @staticmethod
    def GetInstance():
        if K8SMgr.__instance is None:
            K8SMgr()

        return K8SMgr.__instance

    def __init__(self):
        """
        Initializes the logger and loads Kubernetes configuration
        """
        self.logger = NHDCommon.GetLogger(__name__)

        if K8SMgr.__instance is None:
            try:
                config.load_incluster_config()
            except:
                config.load_kube_config()

            self.v1 = client.CoreV1Api()
            self.last_seen_ver = None

            K8SMgr.__instance = self
        else:
            raise Exception("Cannot create more than one K8SMgr!")

    def GetNodes(self):
        """
        Get the list of all currently-ready nodes
        """
        nodes = []
        try:
            nl = self.v1.list_node(watch=False)
            for node in nl.items:
                for status in node.status.conditions:
                    if status.reason == "KubeletReady" and status.type == "Ready" and status.status == "True":
                        nodes.append(node.metadata.name)
        except ApiException as e:
            self.logger.error(f"Exception when calling CoreV1Api->list_node:\n{e}")

        return nodes

    def GetNodeHugepageResources(self, node: str):
        """
        Pulls the hugepage resource information from a node (requests/allocatable)
        """
        try:
            n = self.v1.read_node(name=node)
            alloc = int(n.status.allocatable['hugepages-1Gi'][:n.status.allocatable['hugepages-1Gi'].find('G')])

            # Don't tabulate hugepage resources that are used here since we'll get them when we subtract off pods
            free = alloc

            return (alloc, free)

        except ApiException as e:
            self.logger.error(f"Exception when calling CoreV1Api->list_node:\n{e}")
        except Exception:
            self.logger.error("Non-API exception when getting hugepage information")

        return (0, 0)

    def GetNodeAttr(self, name, attr):
        """
        Get an attribute from a node. Useful for pulling things like nested data structures.
        """
        try:
            n = self.v1.read_node(name=name)
            for status in n.status.conditions:
                if status.reason == "KubeletReady" and status.type == "Ready" and status.status == "True":
                    return magicattr.get(n, attr)

        except ApiException as e:
            self.logger.error(f"Exception when calling CoreV1Api->read_node:\n    {e}")

        return ''

    def GetNodeAddr(self, name):
        return self.GetNodeAttr(name, 'status.addresses[0].address')

    def GetNodeLabels(self, name):
        return self.GetNodeAttr(name, 'metadata.labels')

    def GetPodNode(self, pod, ns):
        """
        Get the node where the pod resides
        """
        try:
            ret = self.v1.read_namespaced_pod(pod, ns)
            if ret is None:
                return ''

            return ret.spec.node_name

        except ApiException as e:
            self.logger.error(f"Exception when calling CoreV1Api->read_namespaced_pod:\n{e}")

        return ''

    def GetPodObj(self, pod, ns):
        try:
            pobj = self.v1.read_namespaced_pod(pod, ns)
            return pobj
        except ApiException as e:
            self.logger.error(f"Exception when calling CoreV1Api->read_namespaced_pod:\n{e}")

        return None

    def GetCfgAnnotations(self, pod, ns):
        """ Get the config annotations from the pod """
        k = 'sigproc.viasat.io/nhd_config'
        try:
            annot = self.GetPodAnnotations(pod, ns)
            if annot is None:
                self.logger.error(f'Could not find pod annotations for pod {ns}.{pod}')
                return False

            return annot[k]
        except KeyError as e:
            self.logger.error(f'Key [{e}] not found in pod annotations for {ns}.{pod}')

        return False

    def GetPodNodeGroups(self, pod, ns) -> str:
        """ Returns the node group name of the pod, or "default" if it doesn't exist. """
        try:
            p = self.v1.read_namespaced_pod(pod, ns)
        except ApiException:
            self.logger.warning(f"Failed to get pod annotations for pod {pod} in namespace {ns}")
            return ["default"]

        if 'sigproc.viasat.io/nhd_groups' in p.metadata.annotations:
            groups = p.metadata.annotations["sigproc.viasat.io/nhd_groups"].split(',')
            self.logger.info(f'Pod is using NHD group {groups}')
            return groups
        else:
            return ["default"]

    def IsNodeActive(self, node):
        """
        Find out if the node is tainted for NHD.
        Only tainted nodes will be used by NHD for scheduling, and
        will also be ignored by the default scheduler.
        """
        candidate = False
        try:
            a = self.v1.read_node(name=node)
            taints = a.spec.taints

            if candidate and not (a.status.conditions[0].reason == "KubeletReady" and a.status.conditions[0].type == "Ready" and a.status.conditions[0].status == "True"):
                return False

            for t in taints:
                if t.key == 'sigproc.viasat.io/nhd_scheduler' and t.effect == 'NoSchedule':
                    candidate = True
                if t.key == 'node.kubernetes.io/unschedulable':
                    self.logger.warning(f'Node {node} disabled scheduling. Removing from list')
                    candidate = False
                    break

        except Exception:
            return False

        return candidate

    def GetPodAnnotations(self, podname, ns):
        try:
            p = self.v1.read_namespaced_pod(podname, ns)
            return p.metadata.annotations
        except ApiException as e:
            self.logger.error(f"Exception when calling CoreV1Api->read_namespaced_pod:\n    {e}")
            return None

        return None

    def GetScheduledPods(self, sched_name):
        """ Get all scheduled pods for a given scheduler """
        pods = []
        pl = self.v1.list_pod_for_all_namespaces()

        for i in pl.items:
            if i.spec.scheduler_name == sched_name:
                pods.append((i.metadata.name, i.metadata.namespace, i.metadata.uid, i.status.phase))

        return pods

    def GetRequestedPodResources(self, pod: str, ns: str) -> Dict[str, str]:
        """ Get the pod resources in dict format """
        try:
            p = self.v1.read_namespaced_pod(pod, ns)

            # Only support one container per pod for now
            return p.spec.containers[0].resources.requests
        except ApiException as e:
            self.logger.error(f"Exception when calling CoreV1Api->read_namespaced_pod:\n    {e}")

        return {}

    def ServicePods(self, sched_name):
        """ Check if a pod is waiting to be scheduled with the NHD scheduler """
        pods = {}
        try:
            ret = self.v1.list_pod_for_all_namespaces()
        except ApiException:
            self.logger.error("Failed to connect to Kubernetes")
            return pods

        for i in ret.items:
            if i.spec.scheduler_name != sched_name:
                continue

            pods[(i.metadata.namespace, i.metadata.name, i.metadata.uid)] = (i.status.phase, i.spec.node_name)

        return pods

    def FlushWatchQueue(self):
        self.logger.info('Flushing watch queue')
        w = watch.Watch()
        if self.last_seen_ver is None:
            e = w.stream(self.v1.list_pod_for_all_namespaces)
        else:
            e = w.stream(self.v1.list_pod_for_all_namespaces, resource_version=self.last_seen_ver)

        for event in e:
            self.last_seen_ver = event['object'].metadata.resource_version

#    def ServicePods(self, sched_name):
        """ Switched to using a list of pods instead of watching """

#        w = watch.Watch()
#        if self.last_seen_ver == None:
#            e = w.stream(self.v1.list_pod_for_all_namespaces)
#        else:
#            e = w.stream(self.v1.list_pod_for_all_namespaces, resource_version=self.last_seen_ver)
#
#        for event in e:
#            self.last_seen_ver = event['object'].metadata.resource_version
#            if event['object'].spec.scheduler_name != sched_name:
#                continue
#
#            return (event['object'].metadata.name,
#                    event['object'].metadata.namespace,
#                    event['object'].status.phase,
#                    event['object'].spec.node_name,
#                    event['type'])
#
#        return None
#                print(event['object'].status.phase, event['object'].metadata.name)
#                if event['object'].status.phase == "Pending" and  event['object'].spec.node_name is None:
#                    try:
#                        self.logger.info(f"Received pod scheduling request for {event['object'].metadata.name}")
#                        return event['object'].metadata.name
#                    except client.rest.ApiException as e:
#                        self.logger.error(json.loads(e.body)['message'])

    def AddNADToPod(self, pod, ns, nads):
        """ Adds network attachment definitions to bind to pod """
        try:
            self.v1.patch_namespaced_pod(pod, ns, body={
                "metadata": {
                    "annotations": {
                        "k8s.v1.cni.cncf.io/networks": nads
                    }
                }
            })
        except ApiException:
            self.logger.error(f'Failed to update pod metadata NAD {pod} in namespace {ns}')
            return False

        return True

    def AddSRIOVDevice(self, pod, ns, device, num):
        """ Adds an SR-IOV device using the SR-IOV plugin. Only adds to the first container. Unfortunately Kubernetes
            does not allow you to patch resources of a pod, so we must replace the container. """
        self.logger.info(f'Adding {num} SR-IOV device{"s" if num > 0 else ""} {device} to pod {ns}.{pod}')

        # This does NOT work. Even replacing a pod to update resources does not work. There's an outstanding KEP
        # To fix this, but it's still not available yet:
        # https://github.com/kubernetes/community/pull/2908/commits/4ad6fa7c27f4a21c27a6be83c2dc81c43549fa55
        try:
            p = self.v1.read_namespaced_pod(pod, ns)
        except ApiException:
            self.logger.error(f'Failed to get pod spec {pod} in namespace {ns}')
            return False

        # Only add to first container
        p.spec.containers[0].resources.limits[f'intel.com/{device}'] = f'{num}'
        p.spec.containers[0].resources.requests[f'intel.com/{device}'] = f'{num}'

        try:
            self.v1.replace_namespaced_pod(pod, ns, body=p)
        except ApiException as e:
            self.logger.error(f'Failed to replace pod spec {pod} in namespace {ns}')
            print(e)
            return False

        self.logger.info(f'Added SR-IOV device into pod {pod}')
        return True

    def GetCfgMap(self, pod, ns):
        """ Gets the first configmap from an existing pod """
        ret = self.v1.list_namespaced_pod(watch=False, namespace=ns)
        for i in ret.items:
            if i.metadata.name != pod:  # Only look at container that use the run command
                continue

            cm = None
            for v in i.spec.volumes:
                if v.config_map:
                    cm = v.config_map.name
                    break

            if cm:
                self.logger.info(f'Found base ConfigMap {cm} for pod {pod}')
                cmdat = self.v1.list_namespaced_config_map(ns)
                for c in cmdat.items:
                    if c.metadata.name != cm:
                        continue

                    self.logger.info(f'Successfully looked up ConfigMap {cm}')
                    for cname, cval in c.data.items():
                        self.logger.info(f'Returning ConfigMap for file {cname}')
                        return (cm, cval)
            else:
                break

        self.logger.error(f'No ConfigMap found for {ns}.{pod}')
        return (None, None)

 
    def AnnotatePodGpuMap(self, ns, podname, gpumap):
        """ Publish pod GPU mappings as annotations for pod """
        for key in gpumap:
            try:
<<<<<<< HEAD
                self.logger.info(f'Aannotating pod  GPU MAP: device: {key}, GPU:{gpumap[key]}')
=======
                self.logger.info(f'Annotating pod  GPU MAP: device: {key}, GPU:{gpumap[key]}')
>>>>>>> d93e2f1d
                self.v1.patch_namespaced_pod(podname, ns, body={
                    "metadata": {
                        "annotations": {
                            "sigproc.viasat.io/nhd_gpu_devices."+key : str(gpumap[key])
                            }
                        }
                    })

            except ApiException as e:
                self.logger.error(f'Failed to update pod GPU map  configuration for {podname} in namespace {ns}. Error: {e}')
                return False        

        return True


    def AnnotatePodConfig(self, ns, podname, configstr):
        """ Annotate the pod's configuration """
        try:
            self.v1.patch_namespaced_pod(podname, ns, body={
                "metadata": {
                    "annotations": {
                        "sigproc.viasat.io/nhd_config": configstr
                    }
                }
            })
        except ApiException:
            self.logger.error(f'Failed to update pod metadata configuration for {podname} in namespace {ns}')
            return False

        return True

    def PatchConfigMap(self, ns, cmname, cmbody):
        """ Patches a ConfigMap object in place with a new value """
        try:
            resp = self.v1.read_namespaced_config_map(name=cmname, namespace=ns)
            keyname = list(resp.data.keys())[0]
            tmp_map = {
                "kind": "ConfigMap",
                "apiVersion": "v1",
                "metadata": {
                    "name": cmname,
                },
                "data": {
                    keyname: cmbody
                }
            }

            _ = self.v1.patch_namespaced_config_map(name=cmname, namespace=ns, body=tmp_map)

        except ApiException:
            self.logger.error(f'Failed to patch configmap {cmname} in namespace {ns}')
            return False

        return True

    # def GetKeyFromConfigMap(self, ns, cmname):
    #     """ Returns the name of the first key in a configmap """
    #     try:
    #         resp = self.v1.read_namespaced_config_map(name=cmname, namespace=ns)
    #         keyname = list(resp.data.keys())[0]
    #         return keyname
    #     except ApiException as e:
    #         self.logger.error(f'Failed to get keyname from configmap {cmname} in namespace {ns}')

    #     return ''

    # def CopyConfigMap(self, ns, oldcm, cmbody):
    #     """ Replaces a ConfigMap object with a new one """
    #     cmname = "nhd-config" + self.GetRandomUid()

    #     try:
    #         keyname = self.GetKeyFromConfigMap(ns, oldcm)
    #         tmp_map = {
    #             "kind": "ConfigMap",
    #             "apiVersion": "v1",
    #             "metadata": {
    #                 "name": cmname,
    #             },
    #             "data": {
    #                 keyname: cmbody
    #             }
    #         }

    #         ret = self.v1.create_namespaced_config_map(body=tmp_map, namespace=ns)

    #     except ApiException as e:
    #         self.logger.error(f'Failed to create configmap {cmname} in namespace {ns}')
    #         return False

    #     return cmname

    # def ReplaceVolumeMountConfigMap(self, podname, ns, oldcm, newcm):
    #     """ Replaces the configmap object in the volume mount of an old configmap """
    #     try:
    #         ret = self.v1.read_namespaced_pod(podname, ns)
    #     except ApiException as e:
    #         self.logger.error(f'API exception when fetching namespaced pod: {ns}.{podname}: {e}')
    #         return False

    #     for v in ret.spec.volumes:
    #         if v.config_map is not None:
    #             if v.config_map.name == oldcm:
    #                 # We want to replace this configmap object

    def BindPodToNode(self, podname, node, ns):
        """ Binds a pod to a node to start the deployment process. """
        try:
            target        = client.V1ObjectReference()
            target.kind   = "Node"
            target.apiVersion = "v1"
            target.name   = node

            meta          = client.V1ObjectMeta()
            meta.name     = podname
            body          = client.V1Binding(target=target, metadata=meta)
            body.target   = target
            body.metadata = meta

            return self.v1.create_namespaced_binding(namespace=ns, body=body)

        except ApiException as e:
            self.logger.error(f'Failed to bind pod {podname} to node {node} in namespace {ns}: {e}')
            return False
        except ValueError:
            # This is not a real error. It's a problem in the API waiting to be fixed:
            # https://github.com/kubernetes-client/python/issues/547
            pass

        return True

    def GetCfgType(self, pod: str, ns: str) -> str:
        """ Gets the configuration type from the pod's annotations """
        k = 'sigproc.viasat.io/cfg_type'
        try:
            annot = self.GetPodAnnotations(pod, ns)
            if annot is None:
                self.logger.error(f'Could not find pod annotations for pod {ns}.{pod}')
                return ''

            return annot[k]
        except KeyError as e:
            self.logger.error(f'Key [{e}] not found in pod annotations for {ns}.{pod}')
            return ''

    def GetTimeNow(self) -> str:
        """
        Uses 'Zulu' / GMT format.
        Any deviation from this will throw an error at the API server
        """
        return datetime.datetime.utcnow().isoformat(timespec='seconds')+'Z'

    def GetRandomUid(self) -> str:
        return ''.join(random.choice(string.ascii_uppercase + string.digits) for _ in range(15))

    def GeneratePodEvent(self, podobj, podname, ns, reason, _type, message):
        """ Generates a pod event on the kubernetes API server """
        try:
            meta = client.V1ObjectMeta()
            meta.name = f'{podname}.{self.GetRandomUid()}'
            meta.namespace = ns

            invobj = client.V1ObjectReference()
            invobj.name = podname
            invobj.kind = "Pod"
            invobj.namespace = ns
            invobj.api_version = 'v1'
            invobj.uid = podobj.metadata.uid

            evtsrc = client.V1EventSource()
            evtsrc.component = 'NHD Scheduler'

            if _type == K8SEventType.EVENT_TYPE_NORMAL:
                etype = "Normal"
                lg = self.logger.info
            else:
                etype = "Warning"
                lg = self.logger.warning

            timestamp = self.GetTimeNow()

            # Log an event in our pod too instead of duplicating externally
            lg(f'Event for pod {ns}/{podname} -- Reason={reason}, message={message}')
            event = client.V1Event(involved_object=invobj,
                                   source=evtsrc,
                                   metadata=meta,
                                   reason=reason,
                                   message=f'NHD: {message}',
                                   count=1,
                                   type=etype,
                                   first_timestamp=timestamp,
                                   last_timestamp=timestamp)

            self.v1.create_namespaced_event(namespace=ns, body=event)

        except ApiException as e:
            self.logger.error(f'Failed to send event for pod {podname}: {e}')<|MERGE_RESOLUTION|>--- conflicted
+++ resolved
@@ -360,11 +360,7 @@
         """ Publish pod GPU mappings as annotations for pod """
         for key in gpumap:
             try:
-<<<<<<< HEAD
-                self.logger.info(f'Aannotating pod  GPU MAP: device: {key}, GPU:{gpumap[key]}')
-=======
                 self.logger.info(f'Annotating pod  GPU MAP: device: {key}, GPU:{gpumap[key]}')
->>>>>>> d93e2f1d
                 self.v1.patch_namespaced_pod(podname, ns, body={
                     "metadata": {
                         "annotations": {
